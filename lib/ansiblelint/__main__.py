--- conflicted
+++ resolved
@@ -29,13 +29,6 @@
 from typing import Any, Set
 
 from ansiblelint import cli, formatters
-<<<<<<< HEAD
-=======
-from ansiblelint.constants import (
-    DEFAULT_RULESDIR,
-    DEFAULT_CUSTOM_RULESDIR
-)
->>>>>>> dddaf70d
 from ansiblelint.generate_docs import rules_as_rst
 from ansiblelint.rules import RulesCollection
 from ansiblelint.runner import Runner
@@ -62,18 +55,6 @@
     logger.setLevel(logging_level)
     # Use module-level _logger instance to validate it
     _logger.debug("Logging initialized to level %s", logging_level)
-
-
-def get_rules_dirs(rulesdir, use_default):
-    """Return a list of rules dirs."""
-    custom_rules_dirs = (
-        rdir for rdir in glob.glob(os.path.join(DEFAULT_CUSTOM_RULESDIR, '*'))
-        if os.path.isdir(rdir) and os.path.exists(os.path.join(rdir, "__init__.py"))
-    )
-    if use_default:
-        return rulesdir + sorted(custom_rules_dirs) + [DEFAULT_RULESDIR]
-
-    return rulesdir or sorted(custom_rules_dirs) + [DEFAULT_RULESDIR]
 
 
 def main() -> int:
